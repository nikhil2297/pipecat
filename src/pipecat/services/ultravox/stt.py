#
# Copyright (c) 2024–2025, Daily
#
# SPDX-License-Identifier: BSD 2-Clause License
#

"""This module implements Ultravox speech-to-text with a locally-loaded model."""

import json
import os
import time
from typing import AsyncGenerator, List, Optional

import numpy as np
from huggingface_hub import login
from loguru import logger

from pipecat.frames.frames import (
    AudioRawFrame,
    CancelFrame,
    EndFrame,
    ErrorFrame,
    Frame,
    LLMFullResponseEndFrame,
    LLMFullResponseStartFrame,
    LLMTextFrame,
    StartFrame,
    UserStartedSpeakingFrame,
    UserStoppedSpeakingFrame,
)
from pipecat.processors.frame_processor import FrameDirection
from pipecat.services.ai_service import AIService

try:
    from transformers import AutoTokenizer
    from vllm import AsyncLLMEngine, SamplingParams
    from vllm.engine.arg_utils import AsyncEngineArgs
except ModuleNotFoundError as e:
    logger.error(f"Exception: {e}")
    logger.error("In order to use Ultravox, you need to `pip install pipecat-ai[ultravox]`.")
    raise Exception(f"Missing module: {e}")


class AudioBuffer:
    """Buffer to collect audio frames before processing.

    Attributes:
        frames: List of AudioRawFrames to process
        started_at: Timestamp when speech started
        is_processing: Flag to prevent concurrent processing
    """

    def __init__(self):
        self.frames: List[AudioRawFrame] = []
        self.started_at: Optional[float] = None
        self.is_processing: bool = False


class UltravoxModel:
    """Model wrapper for the Ultravox multimodal model.

    This class handles loading and running the Ultravox model for speech-to-text.

    Args:
        model_name: The name or path of the Ultravox model to load

    Attributes:
        model_name: The name of the loaded model
        engine: The vLLM engine for model inference
        tokenizer: The tokenizer for the model
        stop_token_ids: Optional token IDs to stop generation
    """

    def __init__(self, model_name: str = "fixie-ai/ultravox-v0_5-llama-3_1-8b"):
        self.model_name = model_name
        self._initialize_engine()
        self._initialize_tokenizer()
        self.stop_token_ids = None

    def _initialize_engine(self):
        """Initialize the vLLM engine for inference."""
        engine_args = AsyncEngineArgs(
            model=self.model_name,
            gpu_memory_utilization=0.9,
            max_model_len=8192,
            trust_remote_code=True,
        )
        self.engine = AsyncLLMEngine.from_engine_args(engine_args)

    def _initialize_tokenizer(self):
        """Initialize the tokenizer for the model."""
        self.tokenizer = AutoTokenizer.from_pretrained(self.model_name)

    def format_prompt(self, messages: list):
        """Format chat messages into a prompt for the model.

        Args:
            messages: List of message dictionaries with 'role' and 'content'

        Returns:
            str: Formatted prompt string
        """
        return self.tokenizer.apply_chat_template(
            messages, tokenize=False, add_generation_prompt=True
        )

    async def generate(
        self,
        messages: list,
        temperature: float = 0.7,
        max_tokens: int = 100,
        audio: np.ndarray = None,
    ):
        """Generate text from audio input using the model.

        Args:
            messages: List of message dictionaries
            temperature: Sampling temperature
            max_tokens: Maximum tokens to generate
            audio: Audio data as numpy array

        Yields:
            str: JSON chunks of the generated response
        """
        sampling_params = SamplingParams(
            temperature=temperature, max_tokens=max_tokens, stop_token_ids=self.stop_token_ids
        )

        mm_data = {"audio": audio}
        inputs = {"prompt": self.format_prompt(messages), "multi_modal_data": mm_data}
        results_generator = self.engine.generate(inputs, sampling_params, str(time.time()))

        previous_text = ""
        first_chunk = True

        async for output in results_generator:
            prompt_output = output.outputs
            new_text = prompt_output[0].text[len(previous_text) :]
            previous_text = prompt_output[0].text

            # Construct OpenAI-compatible chunk
            chunk = {
                "id": str(int(time.time() * 1000)),
                "object": "chat.completion.chunk",
                "created": int(time.time()),
                "model": self.model_name,
                "choices": [
                    {
                        "index": 0,
                        "delta": {},
                        "finish_reason": None,
                    }
                ],
            }

            # Include the role in the first chunk
            if first_chunk:
                chunk["choices"][0]["delta"]["role"] = "assistant"
                first_chunk = False

            # Add new text to the delta if any
            if new_text:
                chunk["choices"][0]["delta"]["content"] = new_text

            # Capture a finish reason if it's provided
            finish_reason = prompt_output[0].finish_reason or None
            if finish_reason and finish_reason != "none":
                chunk["choices"][0]["finish_reason"] = finish_reason

            yield json.dumps(chunk)


class UltravoxSTTService(AIService):
    """Service to transcribe audio using the Ultravox multimodal model.

    This service collects audio frames and processes them with Ultravox
    to generate text transcriptions.

    Args:
        model_name: The Ultravox model to use (ModelSize enum or string)
        hf_token: Hugging Face token for model access
        temperature: Sampling temperature for generation
        max_tokens: Maximum tokens to generate
        **kwargs: Additional arguments passed to AIService

    Attributes:
        model: The UltravoxModel instance
        buffer: Buffer to collect audio frames
        temperature: Temperature for text generation
        max_tokens: Maximum tokens to generate
        _connection_active: Flag indicating if service is active
    """

    def __init__(
        self,
        *,
        model_name: str = "fixie-ai/ultravox-v0_5-llama-3_1-8b",
        hf_token: Optional[str] = None,
        temperature: float = 0.7,
        max_tokens: int = 100,
        **kwargs,
    ):
        super().__init__(**kwargs)

        # Authenticate with Hugging Face if token provided
        if hf_token:
            login(token=hf_token)
        elif os.environ.get("HF_TOKEN"):
            login(token=os.environ.get("HF_TOKEN"))
        else:
            logger.warning("No Hugging Face token provided. Model may not load correctly.")

        # Initialize model
        self._model = UltravoxModel(model_name=model_name)

        # Initialize service state
        self._buffer = AudioBuffer()
        self._temperature = temperature
        self._max_tokens = max_tokens
        self._connection_active = False
        self._warm_up_duration_sec = 1

        logger.info(f"Initialized UltravoxSTTService with model: {model_name}")

    async def warm_up_model(self):
        """Warm up the model with silent audio to improve first inference performance.

        This method generates a short segment of silent audio and runs it through
        the model to ensure the model is fully loaded and optimized for the first
        real inference request.
        """
        logger.info("Warming up Ultravox model with silent audio...")

        # Generate silent audio at 16kHz sample rate
        sample_rate = 16000
        silent_audio = self._generate_silent_audio(sample_rate, self._warm_up_duration_sec)

        try:
            # Process the silent audio with the model
            messages = [{"role": "user", "content": "<|audio|>\n"}]
            warmup_generator = self._model.generate(
                messages=messages,
                temperature=self._temperature,
                max_tokens=self._max_tokens,
                audio=silent_audio,
            )

            # Consume the generator to actually run the inference
            async for _ in warmup_generator:
                pass

            logger.info("Model warm-up completed successfully")
        except Exception as e:
            logger.warning(f"Model warm-up failed: {e}")

    def _generate_silent_audio(self, sample_rate=16000, duration_sec=1.0):
        """Generate silent audio as a numpy array.

        Args:
            sample_rate: Sample rate in Hz
            duration_sec: Duration of silence in seconds

        Returns:
            np.ndarray: Float32 array of zeros representing silent audio
        """
        # Calculate number of samples
        num_samples = int(sample_rate * duration_sec)

        # Create silent audio as float32 in the [-1.0, 1.0] range
        silent_audio = np.zeros(num_samples, dtype=np.float32)

        logger.info(f"Generated {duration_sec}s of silent audio ({num_samples} samples)")
        return silent_audio

    def can_generate_metrics(self) -> bool:
        """Indicates whether this service can generate metrics.

        Returns:
            bool: True, as this service supports metric generation.
        """
        return True

    async def start(self, frame: StartFrame):
        """Handle service start.

        Args:
            frame: StartFrame that triggered this method
        """
        await super().start(frame)
        self._connection_active = True

        await self.warm_up_model()

        logger.info("UltravoxSTTService started")

    async def stop(self, frame: EndFrame):
        """Handle service stop.

        Args:
            frame: EndFrame that triggered this method
        """
        await super().stop(frame)
        self._connection_active = False
        logger.info("UltravoxSTTService stopped")

    async def cancel(self, frame: CancelFrame):
        """Handle service cancellation.

        Args:
            frame: CancelFrame that triggered this method
        """
        await super().cancel(frame)
        self._connection_active = False
        self._buffer = AudioBuffer()
        logger.info("UltravoxSTTService cancelled")

    async def process_frame(self, frame: Frame, direction: FrameDirection):
        """Process incoming frames.

        This method collects audio frames and processes them when speech ends.

        Args:
            frame: The frame to process
            direction: Direction of the frame (input/output)
        """
        await super().process_frame(frame, direction)

        if isinstance(frame, UserStartedSpeakingFrame):
            logger.info("Speech started")
            self._buffer = AudioBuffer()
            self._buffer.started_at = time.time()

        elif isinstance(frame, AudioRawFrame) and self._buffer.started_at is not None:
            self._buffer.frames.append(frame)

        elif isinstance(frame, UserStoppedSpeakingFrame):
            if self._buffer.frames and not self._buffer.is_processing:
                logger.info("Speech ended, processing buffer...")
                await self.process_generator(self._process_audio_buffer())
                return  # Return early to avoid pushing None frame

        # Only push the original frame if we haven't processed audio
        if frame is not None:
            await self.push_frame(frame, direction)

    async def _process_audio_buffer(self) -> AsyncGenerator[Frame, None]:
        """Process collected audio frames with Ultravox.

        This method concatenates audio frames, processes them with the model,
        and yields the resulting text frames.

        Yields:
            Frame: TextFrame containing the transcribed text
        """
        try:
            self._buffer.is_processing = True

            # Check if we have valid frames before processing
            if not self._buffer.frames:
                logger.warning("No audio frames to process")
                yield ErrorFrame("No audio frames to process")
                return

            # Process audio frames
            audio_arrays = []
            for f in self._buffer.frames:
                if hasattr(f, "audio") and f.audio:
                    # Handle bytes data - these are int16 PCM samples
                    if isinstance(f.audio, bytes):
                        try:
                            # Convert bytes to int16 array
                            arr = np.frombuffer(f.audio, dtype=np.int16)
                            if arr.size > 0:  # Check if array is not empty
                                audio_arrays.append(arr)
                        except Exception as e:
                            logger.error(f"Error processing bytes audio frame: {e}")
                    # Handle numpy array data
                    elif isinstance(f.audio, np.ndarray):
                        if f.audio.size > 0:  # Check if array is not empty
                            # Ensure it's int16 data
                            if f.audio.dtype != np.int16:
                                logger.info(f"Converting array from {f.audio.dtype} to int16")
                                audio_arrays.append(f.audio.astype(np.int16))
                            else:
                                audio_arrays.append(f.audio)

            # Only proceed if we have valid audio arrays
            if not audio_arrays:
                logger.warning("No valid audio data found in frames")
                yield ErrorFrame("No valid audio data found in frames")
                return

            # Concatenate audio frames - all should be int16 now
            audio_data = np.concatenate(audio_arrays)

            audio_int16 = audio_data  # Already in int16 format
            # Save int16 audio

            # Convert int16 to float32 and normalize for model input
            audio_float32 = audio_int16.astype(np.float32) / 32768.0

            # Generate text using the model
            if self._model:
                try:
                    logger.info("Generating text from audio using model...")

                    # Start metrics tracking
                    await self.start_ttfb_metrics()
                    await self.start_processing_metrics()

<<<<<<< HEAD
                    yield LLMFullResponseStartFrame()

                    async for response in self._model.generate(
                            messages=[{"role": "user", "content": "<|audio|>\n"}],
                            temperature=self._temperature,
                            max_tokens=self._max_tokens,
                            audio=audio_float32,
=======
                    async for response in self._model.generate(
                        messages=[{"role": "user", "content": "<|audio|>\n"}],
                        temperature=self._temperature,
                        max_tokens=self._max_tokens,
                        audio=audio_float32,
>>>>>>> d20c3307
                    ):
                        # Stop TTFB metrics after first response
                        await self.stop_ttfb_metrics()

                        chunk = json.loads(response)
                        if "choices" in chunk and len(chunk["choices"]) > 0:
                            delta = chunk["choices"][0]["delta"]
                            if "content" in delta:
                                new_text = delta["content"]
                                if new_text:
                                    yield LLMTextFrame(text=new_text.strip())

                    # Stop processing metrics after completion
                    await self.stop_processing_metrics()

                    yield LLMFullResponseEndFrame()

                except Exception as e:
                    logger.error(f"Error generating text from model: {e}")
                    yield ErrorFrame(f"Error generating text: {str(e)}")
            else:
                logger.warning("No model available for text generation")
                yield ErrorFrame("No model available for text generation")

        except Exception as e:
            logger.error(f"Error processing audio buffer: {e}")
            import traceback

            logger.error(traceback.format_exc())
            yield ErrorFrame(f"Error processing audio: {str(e)}")
        finally:
            self._buffer.is_processing = False
            self._buffer.frames = []
            self._buffer.started_at = None<|MERGE_RESOLUTION|>--- conflicted
+++ resolved
@@ -408,7 +408,6 @@
                     await self.start_ttfb_metrics()
                     await self.start_processing_metrics()
 
-<<<<<<< HEAD
                     yield LLMFullResponseStartFrame()
 
                     async for response in self._model.generate(
@@ -416,13 +415,6 @@
                             temperature=self._temperature,
                             max_tokens=self._max_tokens,
                             audio=audio_float32,
-=======
-                    async for response in self._model.generate(
-                        messages=[{"role": "user", "content": "<|audio|>\n"}],
-                        temperature=self._temperature,
-                        max_tokens=self._max_tokens,
-                        audio=audio_float32,
->>>>>>> d20c3307
                     ):
                         # Stop TTFB metrics after first response
                         await self.stop_ttfb_metrics()
